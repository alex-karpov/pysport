msgid ""
msgstr ""
"Project-Id-Version: SportOrg\n"
"Report-Msgid-Bugs-To: \n"
"POT-Creation-Date: 2015-08-10 11:27+0500\n"
"PO-Revision-Date: 2017-11-19 02:05+0500\n"
"Last-Translator: SportOrg\n"
"Language-Team: SportOrg\n"
"Language: ru_RU\n"
"Plural-Forms: nplurals=3; plural=(n%10==1 && n%100!=11 ? 0 : n%10>=2 && n%10<=4 && (n%100<10 || n%100>=20) ? 1 : 2);\n"
"MIME-Version: 1.0\n"
"Content-Type: text/plain; charset=UTF-8\n"
"Content-Transfer-Encoding: 8bit\n"
"X-Loco-Source-Locale: ru_RU\n"
"X-Generator: Poedit 2.0.4\n"
"X-Poedit-SourceCharset: UTF-8\n"
"X-Loco-Parser: loco_parse_po\n"

msgid "SportOrg"
msgstr "Организатор соревнований"

msgid "Save"
msgstr "Сохранить"

msgid "Save As"
msgstr "Сохранить как"

msgid "Saved"
msgstr "Сохранено"

msgid "Saving"
msgstr "Сохранение"

msgid "Error"
msgstr "Ошибка"

msgid "Open"
msgstr "Открыть"

msgid "Help"
msgstr "Помощь"

msgid "New"
msgstr "Новый"

msgid "Exit"
msgstr "Выход"

msgid "View"
msgstr "Вид"

msgid "Tools"
msgstr "Инструменты"

msgid "Service"
msgstr "Сервис"

msgid "Docs"
msgstr "Документация"

msgid "About"
msgstr "О нас"

msgid "Event"
msgstr "Событие"

msgid "Sportident"
msgstr "Sportident"

msgid "Course"
msgstr "Дистанция"

msgid "Person"
msgstr "Личность"

msgid "Live"
msgstr "Live"

msgid "Start"
msgstr "Старт"

msgid "Result"
msgstr "Результат"

msgid "Results"
msgstr "Результаты"

msgid "Team"
msgstr "Команда"

msgid "Name"
msgstr "Название"

msgid "Bib"
msgstr "Номер"

msgid "Edit"
msgstr "Редактировать"

msgid "File"
msgstr "Файл"

msgid "Languages"
msgstr "Языки"

msgid "Options"
msgstr "Опции"

msgid "Start Preparation"
msgstr "Подготовка к старту"

msgid "Race Results"
msgstr "Результаты"

msgid "Groups"
msgstr "Группы"

msgid "Courses"
msgstr "Дистанции"

msgid "Teams"
msgstr "Коллективы"

msgid "Race"
msgstr "Соревнование"

msgid "New Race"
msgstr "Добавить вид программы"

msgid "Open Recent"
msgstr "Последние"

msgid "Settings"
msgstr "Настройки"

msgid "Event Settings"
msgstr "Свойства соревнования"

msgid "Import"
msgstr "Импорт"

msgid "Export"
msgstr "Экспорт"

msgid "Add object"
msgstr "Добавить запись"

msgid "Delete"
msgstr "Удалить"

msgid "Filter"
msgstr "Фильтрация"

msgid "Create report"
msgstr "Создать протокол"

msgid "Surname"
msgstr "Фамилия"

msgid "Sex"
msgstr "Пол"

msgid "Qualification"
msgstr "Квалификация"

msgid "Group"
msgstr "Группа"

msgid "Year"
msgstr "Год рождения"

msgid "Card"
msgstr "Номер чипа"

msgid "Rented card"
msgstr "Аренда чипа"

msgid "Comment"
msgstr "Комментарий"

msgid "World code"
msgstr "Международный код"

msgid "National code"
msgstr "Национальный код"

msgid "Out of competition"
msgstr "Вне конкурса"

msgid "Finish"
msgstr "Финиш"

msgid "Status"
msgstr "Статус"

msgid "Penalty"
msgstr "Штраф"

msgid "Place"
msgstr "Место"

msgid "Full name"
msgstr "Полное наименование"

msgid "Course name"
msgstr "Дистанция"

msgid "Course type"
msgstr "Тип дистанции"

msgid "Length"
msgstr "Длина"

msgid "Point count"
msgstr "Количество КП"

msgid "Climb"
msgstr "Набор высоты"

msgid "Min age"
msgstr "Минимальный возраст"

msgid "Max age"
msgstr "Максимальный возраст"

msgid "Start interval"
msgstr "Стартовый интервал"

msgid "Start corridor"
msgstr "Стартовый коридор"

msgid "Order in corridor"
msgstr "Порядок в коридоре"

msgid "Controls"
msgstr "Контрольные пункты"

msgid "Address"
msgstr "Адрес"

msgid "Country"
msgstr "Страна"

msgid "Region"
msgstr "Регион"

msgid "City"
msgstr "Город"

msgid "Chip"
msgstr "Чип"

msgid "Last name"
msgstr "Фамилия"

msgid "Contact"
msgstr "Контактные данные"

msgid "Team properties"
msgstr "Свойства коллектива"

msgid "First number"
msgstr "Первый номер"

msgid "Start fee"
msgstr "Стартовый взнос"

msgid "Cancel"
msgstr "Отмена"

msgid "OK"
msgstr "ОК"

msgid "Abort"
msgstr "Прервать"

msgid "Close"
msgstr "Закрыть"

msgid "No"
msgstr "Нет"

msgid "Yes"
msgstr "Да"

msgid "Type"
msgstr "Тип"

msgid "Course properties"
msgstr "Свойства дистанции"

msgid "Group properties"
msgstr "Свойства группы"

msgid "Max time"
msgstr "Контрольное время"

msgid "First name"
msgstr "Имя"

msgid "Entry properties"
msgstr "Редактирование спортсмена"

msgid "Year of birth"
msgstr "Год рождения"

msgid "Start time"
msgstr "Время старта"

msgid "is paid"
msgstr "оплачено"

msgid "out of competition"
msgstr "в/к"

msgid "personal participation"
msgstr "лично"

msgid "rented card"
msgstr "аренда чипа"

msgid "Punch card #"
msgstr "Номер чипа"

msgid "Entry properties Window"
msgstr "Окно редактирования спортсмена"

msgid "Filter Dialog"
msgstr "Фильтрация"

msgid "Report creating"
msgstr "Создание протокола"

msgid "Template"
msgstr "Шаблон"

msgid "Open HTML template"
msgstr "Открыть HTML шаблон"

msgid "HTML file (*.html)"
msgstr "Файл HTML (*.html)"

msgid "Save As HTML file"
msgstr "Сохранить как HTML"

msgid "SPORTident readout"
msgstr "Чтение SPORTident"

msgid "Number Change"
msgstr "Смена номера"

msgid "Guess courses"
msgstr "Подбор дистанций для групп"

msgid "Guess corridors"
msgstr "Подбор коридоров для групп"

msgid "Manual finish"
msgstr "Ручной финиш"

msgid "Split printout"
msgstr "Печать сплитов"

msgid "Printer settings"
msgstr "Настройки печати"

msgid "SPORTident settings"
msgstr "Настройки  SPORTident"

msgid "Reserves insert"
msgstr "Вставка резервных участников"

msgid "Insert reserves"
msgstr "Добавлять резервы"

msgid "Reserve prefix"
msgstr "Имя для резервных участников"

msgid "Reserve"
msgstr "_Резерв"

msgid "Reserves per group, %"
msgstr "Количество резервов на группу, %"

msgid "Reserves per group, ps"
msgstr "Количество резервов на группу, шт."

msgid "Change start time"
msgstr "Присвоение стартового времени"

msgid "First start in corridor"
msgstr "Первый старт"

msgid "Fixed start interval"
msgstr "Заданный интервал"

msgid "Take start interval from group settings"
msgstr "Брать стартовый интервал из настроек групп"

msgid "Draw"
msgstr "Жеребьевка"

msgid "Split by start groups"
msgstr "С учетом забегов"

msgid "Split by teams"
msgstr "С учетом коллективов"

msgid "Split by regions"
msgstr "С учетом регионов"

msgid "Mix groups"
msgstr "Общая жеребьевка по дистанции"

msgid "Start numbers"
msgstr "Стартовые номера"

msgid "Change start numbers"
msgstr "Присваивать номера"

msgid "interval"
msgstr "интервал"

msgid "Number = corridor + minute"
msgstr "Номер = коридор + минута"

msgid "Source number"
msgstr "Исходный номер"

msgid "Target number"
msgstr "Присваиваемый номер"

msgid "Remove source"
msgstr "Удалять исходный номер"

msgid "Replace source with reserve"
msgstr "Создать резервного участника для исходного номера"

msgid "Print splits"
msgstr "Печать сплитов"

msgid "Default printer"
msgstr "Основной принтер"

msgid "Default split printer"
msgstr "Принтер для сплитов"

msgid "Zero time"
msgstr "Начало соревнований"

msgid "From protocol"
msgstr "Из протокола"

msgid "Start station"
msgstr "Стартовая станция"

msgid "Finish station"
msgstr "Финишная станция"

msgid "Control point"
msgstr "Контрольный пункт"

msgid "Start gate"
msgstr "Стартовая калитка"

msgid "Finish time"
msgstr "Финишное время"

msgid "Light beam"
msgstr "Луч"

msgid "Start group"
msgstr "Забег"

msgid "DNS"
msgstr "НЕ СТАРТ."

msgid "DNF"
msgstr "СОШЕЛ"

msgid "DSQ"
msgstr "ДИСКВ."

msgid "select"
msgstr "выбрать"

msgid "Overtime"
msgstr "ПРЕВЫШЕНО КВ"

msgid "orienteering"
msgstr "ориентирование"

msgid "running"
msgstr "легкая атлетика"

msgid "cross country"
msgstr "лыжные гонки"

msgid "individual"
msgstr "заданное направление"

msgid "free order"
msgstr "выбор"

msgid "pursuit"
msgstr "гонка преследования"

msgid "mass start"
msgstr "масс-старт"

msgid "one-man-relay"
msgstr "эстафета одного участника"

msgid "relay"
msgstr "эстафета"

msgid "Event properties"
msgstr "Свойства соревнования"

msgid "Main title"
msgstr "Название соревнований"

msgid "Sub title"
msgstr "Заголовок"

msgid "Start date"
msgstr "Дата начала"

msgid "End date"
msgstr "Дата завершения"

msgid "Location"
msgstr "Место проведения"

msgid "Event type"
msgstr "Тип соревнований"

msgid "Sport kind"
msgstr "Вид спорта"

msgid "Chief referee"
msgstr "Главный судья"

msgid "Secretary"
msgstr "Главный секретарь"

msgid "Please confirm"
msgstr "Пожалуйста, подтвердите действие"

msgid "CSV Winorient"
msgstr "Файл CSV Winorient"

msgid "WDB Winorient"
msgstr "Файл WDB Winorient"

msgid "Ocad txt v8"
msgstr "Дистанции версии OCAD8 (Текст)"

msgid "Start list"
msgstr "Протокол старта"

msgid "Start times"
msgstr "Шахматка"

msgid "it works!"
msgstr "работает!"

msgid "o/c"
msgstr "в/к"

msgid "Creating of report"
msgstr "Создание отчета"

msgid "Save to file"
msgstr "Сохранить в файл"

msgid "Save As TXT file"
msgstr "Сохранить в текстовый файл (TXT)"

msgid "Save As WDB file"
msgstr "Сохранить в файл Winorient (WDB)"

msgid "Txt file (*.txt)"
msgstr "Текстовый файл (*.txt)"

msgid "WDB file (*.wdb)"
msgstr "Файл Winorient (*.wdb)"

msgid "Open SportOrg file"
msgstr "Открыть файл SportOrg"

msgid "Create SportOrg file"
msgstr "Создать файл SportOrg"

msgid "SportOrg file (*.sportorg)"
msgstr "Файл SportOrg (*.sportorg)"

msgid "Question"
msgstr "Вопрос"

msgid "No results to print"
msgstr "Нет результатов для печати"

msgid "Cannot remove group"
msgstr "Невозможно удалить группу"

msgid "Cannot remove course"
msgstr "Невозможно удалить дистанцию"

msgid "Cannot remove organization"
msgstr "Невозможно удалить коллектив"

msgid "not found"
msgstr "не найдено"

msgid "Opening port"
msgstr "Открытие порта"

msgid "Closing port"
msgstr "Закрытие порта"

msgid "Cannot open port"
msgstr "Ошибка при открытии порта"

msgid "Toolbar"
msgstr "Панель инструментов"

msgid "Open CSV Winorient file"
msgstr "Открыть файл CSV Winorient"

msgid "CSV Winorient (*.csv)"
msgstr "Файл CSV Winorient (*.csv)"

msgid "Open WDB Winorient file"
msgstr "Открыть файл WDB Winorient"

msgid "WDB Winorient (*.wdb)"
msgstr "Файл WDB Winorient (*.wdb)"

msgid "Open Ocad txt v8 file"
msgstr "Открыть файл дистанций OCAD8"

msgid "Ocad classes v8 (*.txt)"
msgstr "Файл дистанций OCAD8 (*.txt)"

msgid "Dialog"
msgstr "Диалог"

msgid "Contributors"
msgstr "Разработчики"

msgid "Home page"
msgstr "Веб-сайт"

msgid "Import error"
msgstr "Ошибка импорта"

msgid "Cannot read file, format unknown"
msgstr "Не удается открыть файл, некорректный формат"

msgid "Result already exists"
msgstr "Результат уже существует"

msgid "order"
msgstr "заданное направление"

msgid "free"
msgstr "выбор"

msgid "marked route"
msgstr "маркированная дистанция"

msgid "Auto save"
msgstr "Автосохранение"

msgid "No file to auto save"
msgstr "Имя файла не задано, автосохранение отменено"

msgid "Auto connect to station"
msgstr "Автоматическое подключение станции SPORTident"

msgid "Open recent file"
msgstr "Открыть последний файл"

msgid "No result selected"
msgstr "Результат не выбран"

msgid "SPORTident readout activated"
msgstr "Чтение чипов запущено"

msgid "SPORTident readout not activated"
msgstr "Чтение чипов не запущено"

msgid "Tab doesn't exist"
msgstr "Раздел не существует"

msgid "Rank calculation"
msgstr "Выполнение разрядов"

msgid "Configuration"
msgstr "Настройка"

msgid "Rank"
msgstr "Ранг (ориентирование)"

msgid "Max place"
msgstr "Макс. место"

msgid "Result time"
msgstr "Результат"

msgid "Iю"
msgstr "Iю"

msgid "IIю"
msgstr "IIю"

msgid "IIIю"
msgstr "IIIю"

msgid "I"
msgstr "I"

msgid "II"
msgstr "II"

msgid "III"
msgstr "III"

msgid "КМС"
msgstr "КМС"

msgid "МС"
msgstr "МС"

msgid "МСМК"
msgstr "МСМК"

msgid "ЗМС"
msgstr "ЗМС"

msgid "Rechecking"
msgstr "Перепроверить отметку"

msgid "NONE"
msgstr "-"

msgid "FINISHED"
msgstr "Финишировал"

msgid "MISSING_PUNCH"
msgstr "Непр. отметка"

msgid "DISQUALIFIED"
msgstr "Дискв."

msgid "DID_NOT_FINISH"
msgstr "Сошел"

msgid "ACTIVE"
msgstr "Активный"

msgid "INACTIVE"
msgstr "Неактивный"

msgid "OVERTIME"
msgstr "Превышено КВ"

msgid "SPORTING_WITHDRAWAL"
msgstr "Проведена жеребьевка"

msgid "NOT_COMPETING"
msgstr "Вне конкурса"

msgid "MOVED"
msgstr "Перемещен"

msgid "MOVED_UP"
msgstr "Перемещен наверх"

msgid "DID_NOT_START"
msgstr "Не стартовал"

msgid "DID_NOT_ENTER"
msgstr "Не заявлен"

msgid "CANCELLED"
msgstr "Заявка отменена"

msgid "rented stub"
msgstr "Свой чип"

msgid "MF"
msgstr "МЖ"

msgid "M"
msgstr "М"

msgid "F"
msgstr "Ж"

msgid "Assigning a chip when reading"
msgstr "Присвоение чипов при чтении"

msgid "Off"
msgstr "Отключено"

msgid "Only unknown members"
msgstr "Только неизвестные чипы"

msgid "Always"
msgstr "Всегда"

msgid "Repeated reading"
msgstr "Повторное чтение"

msgid "Rewrite"
msgstr "Переписывать"

msgid "Add"
msgstr "Добавлять"

msgid "Keep all versions"
msgstr "Сохранить все версии"

msgid "Assignment mode"
msgstr "Режим присвоения"

msgid "Number already exists"
msgstr "Номер уже существует"

msgid "Number is unique"
msgstr "Номер уникален"

msgid "Card number already exists"
msgstr "Номер чипа уже существует"

msgid "Card number is unique"
msgstr "Номер чипа уникален"

<<<<<<< HEAD
msgid "Text exchange"
msgstr "Текстовый импорт/экспорт"

msgid "Penalty time"
msgstr "Штраф, время"

msgid "Penalty legs"
msgstr "Штраф, круги"

msgid "Card number"
msgstr "Номер чипа"

msgid "Value"
msgstr "Значение"

msgid "Values"
msgstr "Значения"

msgid "Identifier"
msgstr "Идентификатор"

msgid "Person name"
msgstr "Имя спортсмена"

msgid "Separator"
msgstr "Разделитель"

msgid "space"
msgstr "пробел"

msgid "tab"
msgstr "табуляция"

msgid "semicolon"
msgstr "точка с запятой"

msgid "custom"
msgstr "пользовательский"

msgid "Refresh"
msgstr "Обновить"
=======
msgid "Add SPORTident result"
msgstr "Добавить SPORTident результат"

msgid "Logs"
msgstr "Логи"
>>>>>>> 564841b0
<|MERGE_RESOLUTION|>--- conflicted
+++ resolved
@@ -838,7 +838,6 @@
 msgid "Card number is unique"
 msgstr "Номер чипа уникален"
 
-<<<<<<< HEAD
 msgid "Text exchange"
 msgstr "Текстовый импорт/экспорт"
 
@@ -880,10 +879,9 @@
 
 msgid "Refresh"
 msgstr "Обновить"
-=======
+
 msgid "Add SPORTident result"
 msgstr "Добавить SPORTident результат"
 
 msgid "Logs"
-msgstr "Логи"
->>>>>>> 564841b0
+msgstr "Логи"