from datetime import datetime

from sportorg.models.memory import race, Person, Course, Group, Qualification, RaceType
from sportorg.models.result.result_calculation import ResultCalculation
from sportorg.utils.time import time_to_hhmmss, get_speed_min_per_km, hhmmss_to_time


class LegSplit(object):
    def __init__(self):
        self.index = 0
        self.course_index = -1
        self.code = 0
        self.absolute_time = None
        self.leg_time = None
        self.leg_minute_time = None
        self.relative_time = None
        self.leg_place = 0
        self.relative_place = 0
        self.status = 'correct'
        self.speed = ''
        self.length_leg = 0
        self.leader_name = ''

    def get_json(self):
        ret = {
            'index': self.index,
            'course_index': self.course_index + 1,
            'code': self.code,
            'absolute_time': self.absolute_time,
            'relative_time': self.relative_time,
            'leg_time': self.leg_time,
            'leg_minute_time': self.leg_minute_time,
            'leg_place': self.leg_place,
            'relative_place': self.relative_place,
            'status': self.status,
            'speed': self.speed,
            'length_leg': self.length_leg,
            'leader_name': self.leader_name
        }
        return ret


class PersonSplits(object):
    def __init__(self, r, result):

        self.race = r

        person = result.person
        assert isinstance(person, Person)
        # group = person.group
        # course = group.course
        course = self.race.find_course(person)
        assert isinstance(course, Course)

        self.person = person

        self.legs = []

        self.name = person.full_name
        self.group = person.group.name
        self.bib = person.bib
        self.team = ''
        if person.organization:
            self.team = person.organization.name
        self.sportident_card = person.sportident_card
        if result.is_sportident() and result.sportident_card:
            self.sportident_card = result.sportident_card
        self.qual = ''
        if person.qual:
            self.qual = person.qual.get_title()
        self.year = person.year

        race_result = result.get_finish_time() - result.get_start_time()

        self.start = time_to_hhmmss(person.start_time)
        self.finish = time_to_hhmmss(result.get_finish_time())
        self.result = result.get_result()
        self.splits = result.splits
        self.race_result = time_to_hhmmss(race_result)
        self.status = result.status
        self.place = result.place
        self.group_count_all = person.group.get_count_all()
        self.group_count_finished = person.group.get_count_finished()
        self.scores = result.scores
        self.controls = [control.code for control in self.race.find_course(person).controls]
        self.speed = ''
        if course.length:
            self.speed = get_speed_min_per_km(race_result, course.length)

        self.penalty_time = time_to_hhmmss(result.get_penalty_time())
        self.penalty_laps = result.penalty_laps

        self.assigned_rank = ''
        if hasattr(result, 'assigned_rank') and result.assigned_rank != Qualification.NOT_QUALIFIED:
            self.assigned_rank = result.assigned_rank.get_title()

        self.relay_leg = 0
        # if person.group.get_type() == RaceType.RELAY:
        self.relay_leg = person.bib // 1000

        person_index = 0
        course_index = 0
        course_code = 0
        if len(course.controls) > course_index:
            course_code = course.controls[course_index].code
            if str(course_code).strip().isdigit():
                course_code = int(str(course_code).strip())
        leg_start_time = result.get_start_time()
        start_time = result.get_start_time()

        while person_index < len(result.splits):
            cur_split = result.splits[person_index]
            cur_code = cur_split.code
            cur_time = cur_split.time

            leg = LegSplit()
            leg.code = cur_code
            leg.index = person_index
            leg.absolute_time = time_to_hhmmss(cur_time)
            leg.relative_time = time_to_hhmmss(cur_time - start_time)

            leg.status = 'correct'
            if course_code == cur_code:
                leg_time = cur_time - leg_start_time
                leg.leg_time = time_to_hhmmss(leg_time)
                leg.leg_minute_time = leg_time.to_minute_str()
                leg_start_time = cur_time

                leg.course_index = course_index
                leg.length_leg = course.controls[course_index].length
                if leg.length_leg:
                    leg.speed = get_speed_min_per_km(leg_time, leg.length_leg)

                leg.leg_place = '0'

                course_index += 1
                if course_index >= len(course.controls):
                    course_code = -1
                else:
                    course_code = course.controls[course_index].code
                    if str(course_code).strip().isdigit():
                        course_code = int(str(course_code).strip())

            else:
                leg.status = 'extra'

            self.legs.append(leg)

            person_index += 1

        self.last_correct_index = course_index - 1

    def get_last_correct_index(self):
        return self.last_correct_index

    def get_leg_by_course_index(self, index):
        if index > self.get_last_correct_index():
            return None

        for i in self.legs:
            if i.course_index == index:
                return i

        return None

    def get_leg_time(self, index):
        leg = self.get_leg_by_course_index(index)
        if leg:
            return leg.leg_time
        return None

    def get_leg_relative_time(self, index):
        leg = self.get_leg_by_course_index(index)
        if leg:
            return leg.relative_time
        return None

    def get_person_split_data(self):
        return self.get_json()

    def get_json(self):
        person_json = {}
        person_json['name'] = self.name
        person_json['bib'] = self.bib if self.bib else ''
        person_json['team'] = self.team
        person_json['sportident_card'] = int(self.sportident_card)
        person_json['last_correct_index'] = self.last_correct_index
        person_json['place'] = self.place
        person_json['start'] = self.start
        person_json['finish'] = self.finish
        person_json['result'] = self.result
        person_json['race_result'] = self.race_result
        person_json['speed'] = self.speed
        person_json['status'] = self.status
        person_json['status_title'] = self.status_title
        person_json['penalty_time'] = self.penalty_time
        person_json['penalty_laps'] = self.penalty_laps
        person_json['controls'] = self.controls
        person_json['qual'] = self.qual
        person_json['year'] = self.year
        person_json['assigned_rank'] = self.assigned_rank
        person_json['scores'] = self.scores
        person_json['relay_leg'] = self.relay_leg

        person_json['legs'] = []
        person_json['splits'] = []

        for split in self.splits:
            person_json['splits'].append({
                'code': split.code,
                'time': str(split.time)
            })

        for i in self.legs:
            assert isinstance(i, LegSplit)
            person_json['legs'].append(i.get_json())

        person_json['finish_time'] = ''
        if len(person_json['splits']):
            finish = hhmmss_to_time(self.finish)
            last_time = hhmmss_to_time(person_json['splits'][-1]['time'])
            if last_time != finish:
                person_json['finish_time'] = (finish - last_time).to_minute_str()

        return person_json


class GroupSplits(object):
    def __init__(self, r, group):
        self.race = r
        self.person_splits = []

        assert isinstance(group, Group)
        self.name = group.name
        self.cp_count = len(group.course.controls)
        self.length = group.course.length
        self.climb = group.course.climb
        self.controls = group.course.controls

        self.leader = {}

        # to have group count
        ResultCalculation(race()).get_group_persons(group)
        self.count_all = group.get_count_all()
        self.count_finished = group.get_count_finished()

        self.type = race().get_type(group).name

        for i in ResultCalculation(race()).get_group_finishes(group):
            person = PersonSplits(self.race, i)
            self.person_splits.append(person)

        self.set_places()
        self.sort_by_place()

    def set_places(self):
        len_persons = len(self.person_splits)
        for i in range(self.cp_count):
            self.sort_by_leg(i)
            self.set_places_for_leg(i)
            if not len_persons > 0:
                continue
            self.set_leg_leader(i, self.person_splits[0])

            self.sort_by_leg(i, relative=True)
            self.set_places_for_leg(i, relative=True)

    def sort_by_leg(self, index, relative=False):
        if relative:
            self.person_splits = sorted(self.person_splits,
                                        key=lambda item: (item.get_leg_relative_time(index) is None,
                                                          item.get_leg_relative_time(index)))
        else:
            self.person_splits = sorted(self.person_splits,
                                        key=lambda item: (item.get_leg_time(index) is None,
                                                          item.get_leg_time(index)))

    def sort_by_result(self):
        self.person_splits = sorted(self.person_splits, key=lambda item: (item.result is None, item.result))

    def sort_by_place(self):
        self.person_splits = sorted(self.person_splits, key=lambda item: (item.place is None or item.place == '',
                                                                          ('0000' + str(item.place))[-4:],
                                                                          int(item.relay_leg)))

    def set_places_for_leg(self, index, relative=False):
        if not len(self.person_splits):
            return

        leader_name = self.person_splits[0].name
        leader_time = self.person_splits[0].get_leg_time(index)

        for i in range(len(self.person_splits)):
            person = self.person_splits[i]
            leg = person.get_leg_by_course_index(index)
            if leg:
                if relative:
                    leg.relative_place = i + 1
                else:
                    leg.leg_place = i + 1
                    leg.leader_name = leader_name
                    leg.leader_time = leader_time

    def set_leg_leader(self, index, person):
        self.leader[str(index)] = (person.name, person.get_leg_time(index))

    def get_leg_leader(self, index):
        if str(index) in self.leader.keys():
            return self.leader[str(index)]
        return '', ''

    def set_places_relative(self):
        for i in range(self.cp_count):
            self.sort_by_leg(i, True)
            self.set_places_for_leg(i, True)

    def get_json(self, person_to_export=None):
        group_json = {}
        group_json['name'] = self.name
        group_json['climb'] = self.climb
        group_json['count_all'] = self.count_all
        group_json['count_finished'] = self.count_finished
        group_json['cp_count'] = self.cp_count
        group_json['controls'] = self.controls
        group_json['length'] = self.length
        group_json['type'] = self.type
        persons = []
        for i in self.person_splits:
            assert (isinstance(i, PersonSplits))

            if person_to_export:
                if not person_to_export == i.person:
                    continue

<<<<<<< HEAD
            person_json = i.get_json()
=======
            person_json = {}
            person_json['name'] = i.name
            person_json['bib'] = i.bib
            person_json['team'] = i.team
            person_json['sportident_card'] = int(i.sportident_card) if i.sportident_card is not None else ''
            person_json['last_correct_index'] = i.last_correct_index
            person_json['place'] = i.place
            person_json['start'] = i.start
            person_json['finish'] = i.finish
            person_json['result'] = i.result
            person_json['race_result'] = i.race_result
            person_json['speed'] = i.speed
            person_json['status'] = i.status.value
            person_json['status_title'] = i.status.get_title()
            person_json['penalty_time'] = i.penalty_time
            person_json['controls'] = i.controls
            legs = []
            last_time = None
            for j in i.legs:
                assert (isinstance(j, LegSplit))
                leg_json = j.get_json()
                if j.course_index + 1:
                    leg_json['leader_name'] = self.get_leg_leader(j.course_index)[0]
                    leg_json['leader_time'] = self.get_leg_leader(j.course_index)[1]
                    last_time = hhmmss_to_time(leg_json['absolute_time'])

                legs.append(leg_json)

            person_json['legs'] = legs
            finish = hhmmss_to_time(i.finish)
            if last_time is not None and last_time != finish:
                person_json['finish_time'] = (finish - last_time).to_minute_str()
            else:
                person_json['finish_time'] = ''
>>>>>>> ee48bdd4
            persons.append(person_json)

        group_json['persons'] = persons
        return group_json

    def get_json_printout(self, person_to_export=None):
        ret = {}
        group_json = self.get_json(person_to_export)

        # list of athletes
        group_persons = []
        for i in self.person_splits:
            group_persons.append({
                'name': i.name,
                'bib': i.bib,
                'place': i.place,
                'result': i.result,
            })
        group_json['group_persons'] = group_persons

        groups = [group_json]
        ret['groups'] = groups

        start_date = race().get_setting('start_date', datetime.now().replace(second=0, microsecond=0))
        ret['race'] = {
            'title': race().get_setting('main_title', ''),
            'sub_title': race().get_setting('sub_title', ''),
            'location': race().get_setting('location', ''),
            'url': race().get_setting('url', ''),
            'date': start_date.strftime("%d.%m.%Y")
        }
        return ret


def get_splits_data():
    """

    :return: {
        "race": {"title": str, "sub_title": str},
        "groups": [
            {
                "name": str,
                "persons": [
                    PersonSplits.get_person_split_data,
                    ...
                ]
            }
        ]
    }
    """
    ret = {}
    data = []
    for group in race().groups:
        gs = GroupSplits(race(), group)
        group_data = gs.get_json()

        ranking_data = group.ranking.get_json_data()
        group_data['ranking'] = ranking_data

        data.append(group_data)

    data.sort(key=lambda x: x['name'])
    ret['groups'] = data
    start_date = race().get_setting('start_date', datetime.now().replace(second=0, microsecond=0))
    ret['race'] = {
        'title': race().get_setting('main_title', ''),
        'sub_title': race().get_setting('sub_title', ''),
        'url': race().get_setting('url', ''),
        'date': start_date.strftime("%d.%m.%Y")
    }
    return ret<|MERGE_RESOLUTION|>--- conflicted
+++ resolved
@@ -1,6 +1,6 @@
 from datetime import datetime
 
-from sportorg.models.memory import race, Person, Course, Group, Qualification, RaceType
+from sportorg.models.memory import race, Person, Course, Group, Qualification
 from sportorg.models.result.result_calculation import ResultCalculation
 from sportorg.utils.time import time_to_hhmmss, get_speed_min_per_km, hhmmss_to_time
 
@@ -77,9 +77,10 @@
         self.result = result.get_result()
         self.splits = result.splits
         self.race_result = time_to_hhmmss(race_result)
-        self.status = result.status
+        self.status = result.status.value
+        self.status_title = result.status.get_title()
         self.place = result.place
-        self.group_count_all = person.group.get_count_all()
+        self.group_count_alll = person.group.get_count_all()
         self.group_count_finished = person.group.get_count_finished()
         self.scores = result.scores
         self.controls = [control.code for control in self.race.find_course(person).controls]
@@ -183,7 +184,7 @@
         person_json['name'] = self.name
         person_json['bib'] = self.bib if self.bib else ''
         person_json['team'] = self.team
-        person_json['sportident_card'] = int(self.sportident_card)
+        person_json['sportident_card'] = int(self.sportident_card) if self.sportident_card is not None else ''
         person_json['last_correct_index'] = self.last_correct_index
         person_json['place'] = self.place
         person_json['start'] = self.start
@@ -332,44 +333,7 @@
                 if not person_to_export == i.person:
                     continue
 
-<<<<<<< HEAD
             person_json = i.get_json()
-=======
-            person_json = {}
-            person_json['name'] = i.name
-            person_json['bib'] = i.bib
-            person_json['team'] = i.team
-            person_json['sportident_card'] = int(i.sportident_card) if i.sportident_card is not None else ''
-            person_json['last_correct_index'] = i.last_correct_index
-            person_json['place'] = i.place
-            person_json['start'] = i.start
-            person_json['finish'] = i.finish
-            person_json['result'] = i.result
-            person_json['race_result'] = i.race_result
-            person_json['speed'] = i.speed
-            person_json['status'] = i.status.value
-            person_json['status_title'] = i.status.get_title()
-            person_json['penalty_time'] = i.penalty_time
-            person_json['controls'] = i.controls
-            legs = []
-            last_time = None
-            for j in i.legs:
-                assert (isinstance(j, LegSplit))
-                leg_json = j.get_json()
-                if j.course_index + 1:
-                    leg_json['leader_name'] = self.get_leg_leader(j.course_index)[0]
-                    leg_json['leader_time'] = self.get_leg_leader(j.course_index)[1]
-                    last_time = hhmmss_to_time(leg_json['absolute_time'])
-
-                legs.append(leg_json)
-
-            person_json['legs'] = legs
-            finish = hhmmss_to_time(i.finish)
-            if last_time is not None and last_time != finish:
-                person_json['finish_time'] = (finish - last_time).to_minute_str()
-            else:
-                person_json['finish_time'] = ''
->>>>>>> ee48bdd4
             persons.append(person_json)
 
         group_json['persons'] = persons
