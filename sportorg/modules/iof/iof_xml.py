import datetime
import logging
from datetime import time

import dateutil.parser

<<<<<<< HEAD
from sportorg import config
from sportorg.language import translate
from sportorg.libs.iof.iof import ResultList
from sportorg.libs.iof.parser import parse
from sportorg.models.memory import (
    Course,
    CourseControl,
    Group,
    Organization,
    Person,
    Qualification,
    create,
    find,
    race,
)
=======
from sportorg.common.otime import OTime
from sportorg.language import _
from sportorg.libs.iof.generator import generate_result_list, generate_entry_list, generate_start_list, \
    generate_competitor_list

from sportorg.libs.iof.parser import parse

from sportorg.models.memory import race, Group, find, Organization, Person, Qualification, create, Course, \
    CourseControl, Result, ResultSportident, ResultStatus, Split
from sportorg.utils.time import time_to_otime, time_iof_to_otime, str_to_date, hhmmss_to_time, yyyymmdd_to_date
>>>>>>> 607dbe64


def export_result_list(file):
    obj = race()
<<<<<<< HEAD
    result_list = ResultList()
    result_list.iof.creator = config.NAME
    result_list.iof.create_time = datetime.now().strftime('%Y-%m-%dT%H:%M:%S')
    result_list.event.name.value = obj.data.name
    if obj.data.start_time:
        result_list.event.start_time.date.value = obj.data.start_time.strftime(
            '%Y-%m-%d'
        )
        result_list.event.start_time.time.value = obj.data.start_time.strftime(
            '%H:%M:%S'
        )
    # TODO
=======

    result_list = generate_result_list(obj)

>>>>>>> 607dbe64
    result_list.write(open(file, 'wb'), xml_declaration=True, encoding='UTF-8')


def export_entry_list(file):
    obj = race()

    entry_list = generate_entry_list(obj)

    entry_list.write(open(file, 'wb'), xml_declaration=True, encoding='UTF-8')


def export_start_list(file):
    obj = race()

    start_list = generate_start_list(obj)

    start_list.write(open(file, 'wb'), xml_declaration=True, encoding='UTF-8')


def export_competitor_list(file):
    obj = race()

    start_list = generate_competitor_list(obj)

    start_list.write(open(file, 'wb'), xml_declaration=True, encoding='UTF-8')


def import_from_iof(file):
    results = parse(file)
    if not len(results):
        return

    for result in results:
        if result.name == 'EntryList':
            import_from_entry_list(result.data)
        elif result.name == 'CourseData':
            import_from_course_data(result.data)
        elif result.name == 'ResultList':
            import_from_result_list(result.data)
        elif result.name == 'StartList':
            import_from_result_list(result.data)
        elif result.name == 'Event':
            import_from_event_data(result.data)


def import_from_course_data(courses):
    obj = race()
    for course in courses:
        if find(obj.courses, name=course['name']) is None:
            c = create(
                Course,
                name=course['name'],
                length=course['length'],
                climb=course['climb'],
            )
            controls = []
            i = 1
            for control in course['controls']:
                if control['type'] == 'Control':
                    controls.append(
                        create(
                            CourseControl,
                            code=control['control'],
                            order=i,
                            length=control['leg_length'],
                        )
                    )
                    i += 1
            c.controls = controls
            obj.courses.append(c)


def create_person(person_entry):
    obj = race()

    person = Person()

    name = person_entry['group']['name']
    if 'short_name' in person_entry['group'] and len(person_entry['group']['short_name']) > 0:
         name = person_entry['group']['short_name']
    group = find(obj.groups, name=name)
    if group is None:
        group = Group()
        group.long_name = person_entry['group']['name']
        if 'short_name' in person_entry['group'] and len(person_entry['group']['short_name']) > 0:
            group.name = person_entry['group']['short_name']
        else:
            group.name = group.long_name
        obj.groups.append(group)
    person.group = group

    if person_entry['organization']:
        org = find(obj.organizations, name=person_entry['organization']['name'])
        if org is None:
            org = Organization()
            org.name = person_entry['organization']['name']
            if 'role_person' in person_entry['organization']:
                org.contact = person_entry['organization']['role_person']
            obj.organizations.append(org)
        person.organization = org

    person.surname = person_entry['person']['family']
    person.name = person_entry['person']['given']

    if 'id' in person_entry['person']:
        person.world_code = str(person_entry['person']['id'])
    if 'birth_date' in person_entry['person']:
        person.birth_date = dateutil.parser.parse(person_entry['person']['birth_date']).date() \
            if person_entry['person']['birth_date'] else 0
    if 'race_numbers' in person_entry and len(person_entry['race_numbers']):
        person.comment = 'C:' + ''.join(person_entry['race_numbers'])
    if 'control_card' in person_entry and person_entry['control_card']:
        person.card_number = int(person_entry['control_card'])
    if 'bib' in person_entry['person']['extensions'] and person_entry['person']['extensions']['bib']:
        person.bib = int(person_entry['person']['extensions']['bib'])
    if 'qual' in person_entry['person']['extensions'] and person_entry['person']['extensions']['qual']:
        person.qual = Qualification.get_qual_by_name(person_entry['person']['extensions']['qual'])

    obj.persons.append(person)
    return person


def import_from_entry_list(entries):
    obj = race()
    for person_entry in entries:
<<<<<<< HEAD
        person = Person()
        person.surname = person_entry['person']['family']
        person.name = person_entry['person']['given']
        name = person_entry['group']['name']
        if 'short_name' in person_entry['group']:
            name = person_entry['group']['short_name']
        person.group = find(obj.groups, name=name)
        person.organization = find(
            obj.organizations, name=person_entry['organization']['name']
        )
        if 'birth_date' in person_entry['person']:
            person.birth_date = dateutil.parser.parse(
                person_entry['person']['birth_date']
            ).date()
        if len(person_entry['race_numbers']):
            person.comment = 'C:' + ''.join(person_entry['race_numbers'])
        if person_entry['control_card']:
            person.card_number = int(person_entry['control_card'])
        if (
            'bib' in person_entry['person']['extensions']
            and person_entry['person']['extensions']['bib']
        ):
            person.bib = int(person_entry['person']['extensions']['bib'])
        if (
            'qual' in person_entry['person']['extensions']
            and person_entry['person']['extensions']['qual']
        ):
            person.qual = Qualification.get_qual_by_name(
                person_entry['person']['extensions']['qual']
            )
        obj.persons.append(person)
=======
        person = create_person(person_entry)
>>>>>>> 607dbe64

    persons_dupl_cards = obj.get_duplicate_card_numbers()
    persons_dupl_names = obj.get_duplicate_names()

    if len(persons_dupl_cards):
        logging.info(
            '{}'.format(translate('Duplicate card numbers (card numbers are reset)'))
        )
        for person in persons_dupl_cards:
            logging.info(
                '{} {} {} {}'.format(
                    person.full_name,
                    person.group.name if person.group else '',
                    person.organization.name if person.organization else '',
                    person.card_number,
                )
            )
            person.card_number = 0
    if len(persons_dupl_names):
        logging.info('{}'.format(translate('Duplicate names')))
        for person in persons_dupl_names:
            person.card_number = 0
<<<<<<< HEAD
            logging.info(
                '{} {} {} {}'.format(
                    person.full_name,
                    person.get_year(),
                    person.group.name if person.group else '',
                    person.organization.name if person.organization else '',
                )
            )
=======
            logging.info('{} {} {} {}'.format(
                person.full_name,
                person.get_year(),
                person.group.name if person.group else '',
                person.organization.name if person.organization else ''
            ))


def import_from_result_list(results):

    obj = race()

    for person_obj in results:
        bib = 0

        result_obj = person_obj['result']

        person = create_person(person_obj)

        if 'bib' in result_obj and len(result_obj['bib']) > 0:
            bib = result_obj['bib']
        start = OTime()
        if 'start_time' in result_obj:
            start = time_iof_to_otime(result_obj['start_time'])
        finish = OTime()
        if 'finish_time' in result_obj:
            finish = time_iof_to_otime(result_obj['finish_time'])
        card = 0
        if 'control_card' in result_obj:
            card = result_obj['control_card']

        status = ResultStatus.OK

        if 'status' in result_obj:
            status_text = result_obj['status']
            if status_text == 'DidNotStart':
                status = ResultStatus.DID_NOT_START
            elif status_text == 'DidNotFinish':
                status = ResultStatus.DID_NOT_FINISH
            elif status_text == 'OverTime':
                status = ResultStatus.OVERTIME
            elif status_text == 'MissingPunch':
                status = ResultStatus.MISSING_PUNCH
            elif status_text == 'Disqualified':
                status = ResultStatus.DISQUALIFIED

        new_result = ResultSportident()
        new_result.status = status

        if int(bib) > 0:
            new_result.bib = int(bib)
        new_result.start_time = start
        new_result.finish_time = finish
        if len(card) > 0:
            new_result.card_number = int(card)
        if person.card_number == 0:
            person.card_number = new_result.card_number

        person.bib = int(bib)
        person.start_time = start
        new_result.person = person

        if 'splits' in result_obj:
            for cur_split in result_obj['splits']:
                new_split = Split()
                new_split.code = cur_split['control_code']
                split_time = cur_split['time']
                time_ms = int(float(str(split_time).replace(',', '.')) * 1000)
                new_time = start + OTime(msec = time_ms)
                new_split.time = new_time
                new_result.splits.append(new_split)

        obj.results.append(new_result)


def import_from_event_data(data):
    """Get info about event from Event and Event-Race[0] elements"""

    obj = race()

    if 'name' in data:
        obj.data.title = data['name']
        obj.data.description = data['name']
    if 'start_date' in data:
        date_val = yyyymmdd_to_date(data['start_date'], '-')
        obj.data.start_datetime = datetime.datetime.combine(date_val, time())

    if 'races' in data and len(data['races']) > 0:
        race_data = data['races'][0]
        if 'name' in race_data:
            obj.data.description = obj.data.description + '\n' + race_data['name']
        if 'date' in race_data and 'time' in race_data:
            date_val = yyyymmdd_to_date(race_data['date'], '-')
            otime_val = hhmmss_to_time(str(race_data['time']).split('+')[0])
            time_val = time(hour=otime_val.hour, minute=otime_val.minute, second=otime_val.sec)
            obj.data.start_datetime = datetime.datetime.combine(date_val, time_val)
>>>>>>> 607dbe64
<|MERGE_RESOLUTION|>--- conflicted
+++ resolved
@@ -4,25 +4,8 @@
 
 import dateutil.parser
 
-<<<<<<< HEAD
-from sportorg import config
+from sportorg.common.otime import OTime
 from sportorg.language import translate
-from sportorg.libs.iof.iof import ResultList
-from sportorg.libs.iof.parser import parse
-from sportorg.models.memory import (
-    Course,
-    CourseControl,
-    Group,
-    Organization,
-    Person,
-    Qualification,
-    create,
-    find,
-    race,
-)
-=======
-from sportorg.common.otime import OTime
-from sportorg.language import _
 from sportorg.libs.iof.generator import generate_result_list, generate_entry_list, generate_start_list, \
     generate_competitor_list
 
@@ -31,29 +14,13 @@
 from sportorg.models.memory import race, Group, find, Organization, Person, Qualification, create, Course, \
     CourseControl, Result, ResultSportident, ResultStatus, Split
 from sportorg.utils.time import time_to_otime, time_iof_to_otime, str_to_date, hhmmss_to_time, yyyymmdd_to_date
->>>>>>> 607dbe64
 
 
 def export_result_list(file):
     obj = race()
-<<<<<<< HEAD
-    result_list = ResultList()
-    result_list.iof.creator = config.NAME
-    result_list.iof.create_time = datetime.now().strftime('%Y-%m-%dT%H:%M:%S')
-    result_list.event.name.value = obj.data.name
-    if obj.data.start_time:
-        result_list.event.start_time.date.value = obj.data.start_time.strftime(
-            '%Y-%m-%d'
-        )
-        result_list.event.start_time.time.value = obj.data.start_time.strftime(
-            '%H:%M:%S'
-        )
-    # TODO
-=======
 
     result_list = generate_result_list(obj)
 
->>>>>>> 607dbe64
     result_list.write(open(file, 'wb'), xml_declaration=True, encoding='UTF-8')
 
 
@@ -179,41 +146,7 @@
 def import_from_entry_list(entries):
     obj = race()
     for person_entry in entries:
-<<<<<<< HEAD
-        person = Person()
-        person.surname = person_entry['person']['family']
-        person.name = person_entry['person']['given']
-        name = person_entry['group']['name']
-        if 'short_name' in person_entry['group']:
-            name = person_entry['group']['short_name']
-        person.group = find(obj.groups, name=name)
-        person.organization = find(
-            obj.organizations, name=person_entry['organization']['name']
-        )
-        if 'birth_date' in person_entry['person']:
-            person.birth_date = dateutil.parser.parse(
-                person_entry['person']['birth_date']
-            ).date()
-        if len(person_entry['race_numbers']):
-            person.comment = 'C:' + ''.join(person_entry['race_numbers'])
-        if person_entry['control_card']:
-            person.card_number = int(person_entry['control_card'])
-        if (
-            'bib' in person_entry['person']['extensions']
-            and person_entry['person']['extensions']['bib']
-        ):
-            person.bib = int(person_entry['person']['extensions']['bib'])
-        if (
-            'qual' in person_entry['person']['extensions']
-            and person_entry['person']['extensions']['qual']
-        ):
-            person.qual = Qualification.get_qual_by_name(
-                person_entry['person']['extensions']['qual']
-            )
-        obj.persons.append(person)
-=======
         person = create_person(person_entry)
->>>>>>> 607dbe64
 
     persons_dupl_cards = obj.get_duplicate_card_numbers()
     persons_dupl_names = obj.get_duplicate_names()
@@ -236,7 +169,6 @@
         logging.info('{}'.format(translate('Duplicate names')))
         for person in persons_dupl_names:
             person.card_number = 0
-<<<<<<< HEAD
             logging.info(
                 '{} {} {} {}'.format(
                     person.full_name,
@@ -245,13 +177,6 @@
                     person.organization.name if person.organization else '',
                 )
             )
-=======
-            logging.info('{} {} {} {}'.format(
-                person.full_name,
-                person.get_year(),
-                person.group.name if person.group else '',
-                person.organization.name if person.organization else ''
-            ))
 
 
 def import_from_result_list(results):
@@ -342,4 +267,3 @@
             otime_val = hhmmss_to_time(str(race_data['time']).split('+')[0])
             time_val = time(hour=otime_val.hour, minute=otime_val.minute, second=otime_val.sec)
             obj.data.start_datetime = datetime.datetime.combine(date_val, time_val)
->>>>>>> 607dbe64
