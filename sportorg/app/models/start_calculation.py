--- conflicted
+++ resolved
@@ -126,13 +126,9 @@
             'team': person.organization.name if person.organization is not None else '',
             'qual': person.qual.get_title(),
             'year': if_none(person.year, ''),
-<<<<<<< HEAD
-            'card_number': if_none(person.card_number, ''),
+            'sportident_card': str(person.sportident_card) if person.sportident_card is not None else '',
             'start': time_to_hhmmss(person.start_time)
-=======
-            'sportident_card': str(person.sportident_card) if person.sportident_card is not None else '',
-            'start': person.start_time.strftime("%H:%M:%S")
->>>>>>> e0ef6a16
+
         }
 
 
