import traceback

from PyQt5.QtWidgets import QMessageBox

from sportorg.app.models.result.result_calculation import ResultCalculation
from sportorg.language import _
from sportorg.app.models.memory import Race, Organization, Group, Person, Result, race, find, Course, \
    CourseControl, Country, Contact, Address, ResultStatus, Qualification
from sportorg.app.modules.utils.utils import int_to_otime, time_to_int
from sportorg.lib.winorient.wdb import WDB, WDBMan, WDBTeam, WDBGroup, WDBDistance, WDBPunch, WDBFinish, WDBChip


class WinOrientBinary:
    status = {
        0: ResultStatus.OK,
        1: ResultStatus.DISQUALIFIED,
        2: ResultStatus.OVERTIME,
        7: ResultStatus.DID_NOT_FINISH,
        8: ResultStatus.DID_NOT_START
    }

    status_reverse = {
        ResultStatus.OK: 0,
        ResultStatus.DISQUALIFIED: 1,
        ResultStatus.OVERTIME: 2,
        ResultStatus.DID_NOT_FINISH: 7,
        ResultStatus.DID_NOT_START: 8
    }

    def __init__(self, file=None):
        self._file = file
        self.wdb_object = WDB()
        if file:
            self._is_complete = False
            self._read_file()

    @property
    def is_complete(self):
        return self._is_complete

    def _read_file(self):
        try:
            with open(self._file, 'rb') as wdb_file:
                byte_array = wdb_file.read()
                self.wdb_object = WDB()
                self.wdb_object.parse_bytes(byte_array)
        except FileNotFoundError:
            pass
        except:
            traceback.print_exc()
            QMessageBox.question(None,
                                 _('Error'),
                                 _('Import error') + ': ' + self._file)

<<<<<<< HEAD
    def run(self):

        self.create_race(self.wdb_object)
        self.create_organizations(self.wdb_object)

        data_group = [{'name': group.name, 'long_name': group.name} for group in self.wdb_object.group]
        model_group = {}
        with model.database_proxy.atomic():
            for data_dict in data_group:
                org = model.Group.create(**data_dict)
                model_group[org.name] = org.id

        data_team = [{'name': team.name} for team in self.wdb_object.team]
        model_team = {}
        with model.database_proxy.atomic():
            for data_dict in data_team:
                org = model.Organization.create(**data_dict)
                model_team[org.name] = org.id

        with model.database_proxy.atomic():
            for man in self.wdb_object.man:
                assert (isinstance(man, WDBMan))
                data_person = {
                    'name': str.split(man.name, ' ')[0],
                    'surname': str.split(man.name, ' ')[-1],
                    'team': man.team,
                    'year': man.year,
                    'qual': self.qual[str(man.qualification)]
                }
                person = model.Person.create(**data_person)

                card = None
                if man.si_card != 0:
                    card = model.ControlCard.create(
                        name="SPORTIDENT",
                        value=str(man.si_card),
                        person=person
                    )

                data_participation = {
                    'group': model_group[str(man.get_group().name)],
                    'person': person,
                    'bib_number': int(man.number),
                    'comment': man.comment,
                    'start_time': int_to_otime(man.start),
                    'control_card': card
                }
                participation = model.Participation.create(**data_participation)

                finish = man.get_finish()

                if finish is not None:
                    finish_time = finish.time

                    data_result = {
                        'participation': participation,
                        'control_card': card,
                        'start_time': int_to_otime(man.start),
                        'finish_time': int_to_otime(finish_time)
                    }
                    model.Result.create(**data_result)

        self._is_complete = True

    def create_race(self, wdb):

        assert isinstance(wdb, WDB)

        name = 'wdb imported race'
        discipline = wdb.info.type
        start_time = wdb.info.date_str
        end_time = wdb.info.date_str
        status_text = 'Applied'
        status_obj = model.RaceStatus.get_or_create(value=status_text)[0]
        status = status_obj.id
        url = ''
        information = wdb.info.title

        model.Race.create(
                          name=name,
                          discipline=discipline,
                          start_time=start_time,
                          end_time=end_time,
                          status=status,  # TODO: write foreign key of status
                          url=url,
                          information=information
                          )

    def create_organizations(self, wdb):

        assert isinstance(wdb, WDB)

        for team in wdb.team:

            name = team.name
            address = None
            contact = None
            if len(team.refferent) > 0:
                params = {'name': 'team contact', 'value': team.refferent}
                contact = model.Contact.get_or_create(**params)[0]
            country = None  # TODO: decode from WDB byte

            data = {
                'name': name,
                'address': address,
                'contact': contact,
                'country': country,
            }

            model.Organization.create(**data)

=======
>>>>>>> e0ef6a16
    def create_objects(self):
        """Create objects in memory, according to model"""
        my_race = race()
        assert(isinstance(my_race, Race))

        my_race.set_setting('sub_title', '\n'.join(self.wdb_object.info.title))
        my_race.set_setting('location', self.wdb_object.info.place)
        my_race.set_setting('chief_referee', self.wdb_object.info.referee)
        my_race.set_setting('secretary', self.wdb_object.info.secretary)

        for team in self.wdb_object.team:
            assert (isinstance(team, WDBTeam))
            new_team = Organization()
            new_team.name = team.name
            new_team.region = str(team.region)
            new_team.country = Country()
            new_team.address = Address()
            new_team.contact = Contact()
            new_team.country.name = str(team.country)
            my_race.organizations.append(new_team)

        for course in self.wdb_object.dist:
            assert (isinstance(course, WDBDistance))
            new_course = Course()
            new_course.controls = []
            new_course.name = course.name
            new_course.climb = course.elevation
            new_course.length = course.length
            new_course.type = self.wdb_object.info.type  # TODO parse type

            # controls
            for i in range(course.point_quantity):
                control = CourseControl()
                control.code = course.point[i]
                if i < len(course.leg):
                    control.length = course.leg[i]
                new_course.controls.append(control)

            my_race.courses.append(new_course)

        for group in self.wdb_object.group:
            assert (isinstance(group, WDBGroup))
            new_group = Group()
            new_group.name = group.name
            new_group.price = group.owner_cost
            course = group.get_course()
            if course is not None:
                new_group.course = find(race().courses, name=course.name)
            my_race.groups.append(new_group)

        for man in self.wdb_object.man:
            assert (isinstance(man, WDBMan))
            new_person = Person()
            new_person.surname = man.name.split(" ")[0]
            new_person.name = man.name.split(" ")[-1]
            new_person.bib = man.number
            if man.qualification:
                new_person.qual = Qualification.get_qual_by_code(man.qualification)
            new_person.year = man.year
            race().person_sportident_card(new_person, man.si_card)
            new_person.is_out_of_competition = man.is_not_qualified
            new_person.comment = man.comment
            new_person.start_group = man.start_group

            found_group = man.get_group()
            if found_group:
                group_name = found_group.name
                new_person.group = find(race().groups, name=group_name)
            
            found_team = man.get_team()
            if found_team:
                team_name = found_team.name
                new_person.organization = find(race().organizations, name=team_name)

            my_race.persons.append(new_person)

            new_person.start_time = int_to_otime(man.start)

            # result
            fin = man.get_finish()
            if fin is not None:
                result = Result()
                result.person = new_person

<<<<<<< HEAD
                result.card_number = man.si_card
                result.start_time = int_to_otime(man.start)
                result.finish_time = int_to_otime(fin.time)
=======
                result.sportident_card = race().new_sportident_card(man.si_card)
                result.start_time = int_to_time(man.start)
                result.finish_time = int_to_time(fin.time)
>>>>>>> e0ef6a16
                if man.status in self.status:
                    result.status = self.status[man.status]
                result.result = man.result

                my_race.add_result(result)

                # punches
                chip = man.get_chip()
                if chip is not None:
                    result.punches = []
                    for i in range(chip.quantity):
                        p = chip.punch[i]
                        assert isinstance(p, WDBPunch)
                        code = p.code
                        time = int_to_otime(p.time)
                        punch = (code, time)
                        if code > 0:
                            result.punches.append(punch)

        ResultCalculation().process_results()

    def export(self):
        wdb_object = WDB()
        my_race = race()

        title = my_race.get_setting('sub_title')
        wdb_object.info.title = title.split('\n')
        wdb_object.info.place = my_race.get_setting('location')
        wdb_object.info.referee = my_race.get_setting('chief_referee')
        wdb_object.info.secretary = my_race.get_setting('secretary')

        for team in my_race.organizations:
            new_team = WDBTeam()
            new_team.name = team.name
            if team.region:
                if isinstance(team.region, int):
                    new_team.region = team.region

            # TODO decode country id
            new_team.country = 0
            wdb_object.team.append(new_team)
            new_team.id = len(wdb_object.team)

        for course in my_race.courses:
            new_course = WDBDistance()
            new_course.name = course.name
            new_course.elevation = int(course.climb)
            new_course.length = int(course.length)
            new_course.point_quantity = len(course.controls)

            # controls
            for i in range(len(course.controls)):

                if len(new_course.point) >= i:
                    new_course.point.append(0)
                    new_course.leg.append(0)

                new_course.point[i] = int(course.controls[i].code)
                leg = course.controls[i].length

                if leg:
                    if str(leg).find('.') > -1:
                        new_course.leg[i] = int(float(leg) * 1000)
                    else:
                        new_course.leg[i] = int(leg)

            wdb_object.dist.append(new_course)
            new_course.id = len(wdb_object.dist)

        for group in my_race.groups:
            new_group = WDBGroup()
            new_group.name = group.name

            if group.price:
                new_group.owner_cost = int(group.price)

            if group.course:
                course_found = wdb_object.find_course_by_name(group.course.name)
                if course_found:
                    new_group.distance_id = course_found.id

            wdb_object.group.append(new_group)
            new_group.id = len(wdb_object.group)

        for man in my_race.persons:
            assert isinstance(man, Person)
            new_person = WDBMan(wdb_object)
            new_person.name = str(man.surname) + " " + str(man.name)
            if man.bib:
                new_person.number = int(man.bib)

            # decode qualification
            if man.qual:
                new_person.qualification = man.qual.value

            if man.year:
                new_person.year = int(man.year)
            if man.sportident_card is not None:
                new_person.si_card = int(man.sportident_card)
                new_person.is_own_card = 2
            new_person.is_not_qualified = man.is_out_of_competition
            new_person.comment = man.comment
            if man.group:
                group_found = wdb_object.find_group_by_name(man.group.name)
                if group_found:
                    new_person.group = group_found.id
            if man.organization:
                team_found = wdb_object.find_team_by_name(man.organization.name)
                if team_found:
                    new_person.team = team_found.id

            wdb_object.man.append(new_person)
            new_person.id = len(wdb_object.man)

            new_person.start = time_to_int(man.start_time)
            new_person.start_group = man.start_group

            # result
            result = man.result
            if result is not None:
                new_finish = WDBFinish()

                new_finish.time = time_to_int(result.finish_time)
                new_finish.number = man.bib

                if result.status in self.status_reverse:
                    new_person.status = self.status_reverse[result.status]

                wdb_object.fin.append(new_finish)

                # punches

                if result.punches:
                    new_chip = WDBChip()
                    new_chip.id = int(man.sportident_card)
                    new_chip.start = WDBPunch(time=time_to_int(result.start_time))
                    new_chip.finish = WDBPunch(time=time_to_int(result.finish_time))

                    new_chip.quantity = len(result.punches)
                    for i in result.punches:
                        new_punch = WDBPunch()
                        new_punch.code = i[0]
                        new_punch.time = time_to_int(i[1])
                        new_chip.punch.append(new_punch)

                    wdb_object.chip.append(new_chip)

        return wdb_object<|MERGE_RESOLUTION|>--- conflicted
+++ resolved
@@ -52,120 +52,6 @@
                                  _('Error'),
                                  _('Import error') + ': ' + self._file)
 
-<<<<<<< HEAD
-    def run(self):
-
-        self.create_race(self.wdb_object)
-        self.create_organizations(self.wdb_object)
-
-        data_group = [{'name': group.name, 'long_name': group.name} for group in self.wdb_object.group]
-        model_group = {}
-        with model.database_proxy.atomic():
-            for data_dict in data_group:
-                org = model.Group.create(**data_dict)
-                model_group[org.name] = org.id
-
-        data_team = [{'name': team.name} for team in self.wdb_object.team]
-        model_team = {}
-        with model.database_proxy.atomic():
-            for data_dict in data_team:
-                org = model.Organization.create(**data_dict)
-                model_team[org.name] = org.id
-
-        with model.database_proxy.atomic():
-            for man in self.wdb_object.man:
-                assert (isinstance(man, WDBMan))
-                data_person = {
-                    'name': str.split(man.name, ' ')[0],
-                    'surname': str.split(man.name, ' ')[-1],
-                    'team': man.team,
-                    'year': man.year,
-                    'qual': self.qual[str(man.qualification)]
-                }
-                person = model.Person.create(**data_person)
-
-                card = None
-                if man.si_card != 0:
-                    card = model.ControlCard.create(
-                        name="SPORTIDENT",
-                        value=str(man.si_card),
-                        person=person
-                    )
-
-                data_participation = {
-                    'group': model_group[str(man.get_group().name)],
-                    'person': person,
-                    'bib_number': int(man.number),
-                    'comment': man.comment,
-                    'start_time': int_to_otime(man.start),
-                    'control_card': card
-                }
-                participation = model.Participation.create(**data_participation)
-
-                finish = man.get_finish()
-
-                if finish is not None:
-                    finish_time = finish.time
-
-                    data_result = {
-                        'participation': participation,
-                        'control_card': card,
-                        'start_time': int_to_otime(man.start),
-                        'finish_time': int_to_otime(finish_time)
-                    }
-                    model.Result.create(**data_result)
-
-        self._is_complete = True
-
-    def create_race(self, wdb):
-
-        assert isinstance(wdb, WDB)
-
-        name = 'wdb imported race'
-        discipline = wdb.info.type
-        start_time = wdb.info.date_str
-        end_time = wdb.info.date_str
-        status_text = 'Applied'
-        status_obj = model.RaceStatus.get_or_create(value=status_text)[0]
-        status = status_obj.id
-        url = ''
-        information = wdb.info.title
-
-        model.Race.create(
-                          name=name,
-                          discipline=discipline,
-                          start_time=start_time,
-                          end_time=end_time,
-                          status=status,  # TODO: write foreign key of status
-                          url=url,
-                          information=information
-                          )
-
-    def create_organizations(self, wdb):
-
-        assert isinstance(wdb, WDB)
-
-        for team in wdb.team:
-
-            name = team.name
-            address = None
-            contact = None
-            if len(team.refferent) > 0:
-                params = {'name': 'team contact', 'value': team.refferent}
-                contact = model.Contact.get_or_create(**params)[0]
-            country = None  # TODO: decode from WDB byte
-
-            data = {
-                'name': name,
-                'address': address,
-                'contact': contact,
-                'country': country,
-            }
-
-            model.Organization.create(**data)
-
-=======
->>>>>>> e0ef6a16
     def create_objects(self):
         """Create objects in memory, according to model"""
         my_race = race()
@@ -250,15 +136,10 @@
                 result = Result()
                 result.person = new_person
 
-<<<<<<< HEAD
-                result.card_number = man.si_card
+                result.sportident_card = race().new_sportident_card(man.si_card)
                 result.start_time = int_to_otime(man.start)
                 result.finish_time = int_to_otime(fin.time)
-=======
-                result.sportident_card = race().new_sportident_card(man.si_card)
-                result.start_time = int_to_time(man.start)
-                result.finish_time = int_to_time(fin.time)
->>>>>>> e0ef6a16
+
                 if man.status in self.status:
                     result.status = self.status[man.status]
                 result.result = man.result
