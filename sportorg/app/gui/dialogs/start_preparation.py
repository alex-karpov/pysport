--- conflicted
+++ resolved
@@ -9,11 +9,7 @@
 from sportorg.app.gui.global_access import GlobalAccess
 from sportorg.app.models.memory import race, Group
 from sportorg.app.models.start_preparation import StartNumberManager, DrawManager, ReserveManager, StartTimeManager
-<<<<<<< HEAD
 from sportorg.app.modules.utils.utils import time_to_otime
-=======
-from sportorg.app.modules.utils.utils import qtime2otime
->>>>>>> e0ef6a16
 from sportorg.language import _
 from sportorg import config
 
@@ -292,13 +288,9 @@
             sleep(progressbar_delay)
 
             if self.start_check_box.isChecked():
-<<<<<<< HEAD
+
                 corridor_first_start = time_to_otime(self.start_first_time_edit.time())
                 fixed_start_interval = time_to_otime(self.start_interval_time_edit.time())
-=======
-                corridor_first_start = qtime2otime(self.start_first_time_edit.time())
-                fixed_start_interval = qtime2otime(self.start_interval_time_edit.time())
->>>>>>> e0ef6a16
                 if self.start_interval_radio_button.isChecked():
                     StartTimeManager().process(corridor_first_start, False, fixed_start_interval, mix_groups=mix_groups)
 
